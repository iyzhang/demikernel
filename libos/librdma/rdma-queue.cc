// -*- mode: c++; c-file-style: "k&r"; c-basic-offset: 4 -*-
/***********************************************************************
 *
 * libos/rdma/rdma-queue.cc
 *   RDMA implementation of Zeus queue interface
 *
 * Copyright 2018 Irene Zhang  <irene.zhang@microsoft.com>
 *
 * Permission is hereby granted, free of charge, to any person
 * obtaining a copy of this software and associated documentation
 * files (the "Software"), to deal in the Software without
 * restriction, including without limitation the rights to use, copy,
 * modify, merge, publish, distribute, sublicense, and/or sell copies
 * of the Software, and to permit persons to whom the Software is
 * furnished to do so, subject to the following conditions:
 *
 * The above copyright notice and this permission notice shall be
 * included in all copies or substantial portions of the Software.
 *
 * THE SOFTWARE IS PROVIDED "AS IS", WITHOUT WARRANTY OF ANY KIND,
 * EXPRESS OR IMPLIED, INCLUDING BUT NOT LIMITED TO THE WARRANTIES OF
 * MERCHANTABILITY, FITNESS FOR A PARTICULAR PURPOSE AND
 * NONINFRINGEMENT. IN NO EVENT SHALL THE AUTHORS OR COPYRIGHT HOLDERS
 * BE LIABLE FOR ANY CLAIM, DAMAGES OR OTHER LIABILITY, WHETHER IN AN
 * ACTION OF CONTRACT, TORT OR OTHERWISE, ARISING FROM, OUT OF OR IN
 * CONNECTION WITH THE SOFTWARE OR THE USE OR OTHER DEALINGS IN THE
 * SOFTWARE.
 *
 **********************************************************************/

#include "rdma-queue.h"
#include "common/library.h"
#include <fcntl.h>
#include <unistd.h>
#include <arpa/inet.h>
#include <netinet/tcp.h>
#include <assert.h>
#include <string.h>
#include <errno.h>
#include <sys/uio.h>


namespace Zeus {

namespace RDMA {

int
RdmaQueue::PostReceive()
{
    // post receive
    struct ibv_recv_wr wr, *bad_wr = NULL;
    struct ibv_sge sge;
    void *buf = malloc(RECV_BUFFER_SIZE);
    memset(&wr, 0, sizeof(wr));
    wr.wr_id = (uint64_t)buf;
    wr.sg_list = &sge;
    wr.next = NULL;
    wr.num_sge = 1;
    sge.addr = (uintptr_t)buf;
    sge.length = RECV_BUFFER_SIZE;
    sge.lkey = rdma_get_mr(buf)->lkey;
    printf("Done posting receive buffer: %lx", buf);
    return ibv_post_recv(rdma_id->qp, &wr, &bad_wr);      
}

int
RdmaQueue::setupRdmaQP()
{
    struct ibv_qp_init_attr qp_attr;
    // Set up queue pair initial parameters
    memset(&qp_attr, 0, sizeof(qp_attr));
    qp_attr.qp_type = IBV_QPT_RC;
    qp_attr.cap.max_send_wr = 20;
    qp_attr.cap.max_recv_wr = 20;
    qp_attr.cap.max_send_sge = 1;
    qp_attr.cap.max_recv_sge = 1;

    // set up connection queue pairs
    if (rdma_create_qp(rdma_id, rdma_get_pd(), &qp_attr) != 0) {
        fprintf(stderr, "Could not create RDMA queue pairs: %s",
                strerror(errno));
        return -errno;
    }

    // put queue pairs in non-blocking mode
    if (fcntl(rdma_id->send_cq_channel->fd,
              F_SETFL,
              fcntl(rdma_id->send_cq_channel->fd, F_GETFL) | O_NONBLOCK)) {
        fprintf(stderr, "Could not put send completion queue into non-blocking mode: %s",
                strerror(errno));
        return -errno;
    }
    if (rdma_id->recv_cq_channel->fd != rdma_id->send_cq_channel->fd) {
        if (fcntl(rdma_id->recv_cq_channel->fd,
                  F_SETFL,
                  fcntl(rdma_id->recv_cq_channel->fd, F_GETFL) | O_NONBLOCK)) {
            fprintf(stderr, "Could not put receive completion queue into non-blocking mode: %s",
                    strerror(errno));
        return -errno;
        }
    }

    // post receives
    for (int i = 0; i < RECV_BUFFER_NUM; i++) {
        int ret = PostReceive();
        if (ret != 0) return ret;
    }
    return 0;
}

int
RdmaQueue::socket(int domain, int type, int protocol)
{
    //get file descriptor
    return 0;
}

int
RdmaQueue::getsockname(struct sockaddr *saddr, socklen_t *size)
{
    *saddr = *rdma_get_local_addr(rdma_id);
    return 0;
}

int
RdmaQueue::bind(struct sockaddr *saddr, socklen_t size)
{
    return rdma_bind_addr(rdma_id, saddr);
}

int
RdmaQueue::accept(struct sockaddr *saddr, socklen_t *size)
{
    // accept doesn't happen on the listening socket in RDMA
    if (listening) return 0;
    
    int ret = setupRdmaQP();
    if (ret != 0) return ret;
    
    // accept the connection
    struct rdma_conn_param params;
    memset(&params, 0, sizeof(params));
    params.initiator_depth = params.responder_resources = 1;
    params.rnr_retry_count = 7; /* infinite retry */
    if ((rdma_accept(rdma_id, &params)) != 0) {
        fprintf(stderr, "Failed to accept incoming RDMA connection: %s",
                strerror(errno));
        return -1;
    }
    // set up address
    *saddr = *rdma_get_peer_addr(rdma_id);
    *size = sizeof(sockaddr_in);
    return 0;    
}

int
RdmaQueue::listen(int backlog)
{
    return rdma_listen(rdma_id, 10);
}
        

int
RdmaQueue::connect(struct sockaddr *saddr, socklen_t size)
{
    struct rdma_conn_param params;    
    struct rdma_cm_event *event;
    struct rdma_event_channel *channel = rdma_id->channel;

    // Convert regular address into an rdma address
    if (rdma_resolve_addr(rdma_id, NULL, saddr, 1) != 0) {
        fprintf(stderr, "Could not resolve IP to an RDMA address: %s",
                strerror(errno));
        return -errno;
    }

    // Wait for address resolution
    rdma_get_cm_event(channel, &event);
    if (event->event != RDMA_CM_EVENT_ADDR_RESOLVED) {
        fprintf(stderr, "Could not resolve to RDMA address");
        return -1;
    }
    rdma_ack_cm_event(event);

    // Find path to rdma address
    if (rdma_resolve_route(rdma_id, 1) != 0) {
        fprintf(stderr,
                "Could not resolve route to RDMA address: %s",
                strerror(errno));
        return -errno;
    }

    // Wait for path resolution
    rdma_get_cm_event(channel, &event);
    if (event->event != RDMA_CM_EVENT_ROUTE_RESOLVED) {
        fprintf(stderr, "Could not resolve route to RDMA address");
    }
    rdma_ack_cm_event(event);

    // Set up queue pairs and post receives
    if (setupRdmaQP() != 0) {
        fprintf(stderr,
                "Could not allocate queue pairs: %s", strerror(errno));
            return -errno;
    }
    
    // Get channel
    memset(&params, 0, sizeof(params));
    params.initiator_depth = params.responder_resources = 1;
    params.rnr_retry_count = 7; /* infinite retry */
    
    if (rdma_connect(rdma_id, &params) != 0) {
        fprintf(stderr,
                "Could not connect RDMA: %s",
                strerror(errno));
        return -errno;
    }

    // Wait for rdma connection setup to complete
    rdma_get_cm_event(channel, &event);
    if (event->event != RDMA_CM_EVENT_ESTABLISHED) {
        fprintf(stderr, "Could not connect to RDMA address");
    }
    rdma_ack_cm_event(event);

    // Switch cm event channel over to non-blocking
    int flags = fcntl(channel->fd, F_GETFL);
    if (fcntl(channel->fd, F_SETFL, flags | O_NONBLOCK)) {
        fprintf(stderr, "Failed to set O_NONBLOCK");
    }
    return 0;
}

int
RdmaQueue::open(const char *pathname, int flags)
{
    return 0;
}

int
RdmaQueue::open(const char *pathname, int flags, mode_t mode)
{
    // use the fd as qd
    return 0;
}

int
RdmaQueue::creat(const char *pathname, mode_t mode)
{
    // use the fd as qd
    return 0;
}

int
RdmaQueue::close()
{
     struct rdma_event_channel *channel = rdma_id->channel;
     rdma_destroy_qp(rdma_id);

    if (rdma_destroy_id(rdma_id) != 0) {
        fprintf(stderr, "Could not destroy communication manager: %s", strerror(errno));
        return -errno;
    }

    rdma_destroy_event_channel(channel);
    return 0;
}
    
int
RdmaQueue::getfd()
{
    return rdma_id->channel->fd;
}

void
RdmaQueue::ProcessIncoming(PendingRequest &req)
{
    // Do some RDMA work first;
    assert(fcntl(rdma_id->channel->fd, F_GETFL) & O_NONBLOCK);

    struct rdma_cm_event *event;
    if (rdma_get_cm_event(rdma_id->channel, &event) == 0) {
        switch(event->event) {
        case RDMA_CM_EVENT_CONNECT_REQUEST:
            assert(listening);
            accepts.push_back(event->id);
            req.isDone = true;
            req.res = event->id->channel->fd;
            break;
        case RDMA_CM_EVENT_DISCONNECTED:
            req.isDone = true;
            req.res = -1;
        default:
            break;
        }
        rdma_ack_cm_event(event);
        if (req.isDone) return;
    }      

    // check receive completion queue
    struct ibv_wc wcs[RECV_BUFFER_NUM];
    int num;
    assert(fcntl(rdma_id->recv_cq_channel->fd, F_GETFL) & O_NONBLOCK);
    while ((num = ibv_poll_cq(rdma_id->recv_cq, RECV_BUFFER_NUM, wcs)) > 0) {
        // process messages
        for (int i = 0; i < num; i++) {
            struct ibv_wc wc = wcs[i];
            if (wc.status == IBV_WC_SUCCESS) {
                assert(wc.opcode == IBV_WC_RECV);
                pendingRecv.push_back((void *)wc.wr_id);
                PostReceive();
            }
        }
    }

    if (!pendingRecv.empty()) {
        req.buf = pendingRecv.front();
        pendingRecv.pop_front();

        // parse the message
        uint8_t *ptr = (uint8_t *)req.buf;
        struct sgarray &sga = req.sga;
        uint64_t magic = *((uint64_t *)ptr);
        assert(magic == MAGIC);
        ptr += sizeof(uint64_t);
        size_t dataLen = *((uint64_t *)ptr);
        req.buf = realloc(req.buf, dataLen + 3 * sizeof(uint64_t));
        ptr = (uint8_t *)req.buf + 2 * sizeof(uint64_t);

        // now we can start filling in the sga
        sga.num_bufs = *(uint64_t *)ptr;
        ptr += sizeof(uint64_t);
        for (int i = 0; i < sga.num_bufs; i++) {
            sga.bufs[i].len = *(size_t *)ptr;
            ptr += sizeof(uint64_t);
            sga.bufs[i].buf = (ioptr)ptr;
            ptr += sga.bufs[i].len;
        }
        req.isDone = true;
        req.res = dataLen - (sga.num_bufs * sizeof(size_t));
    }
}

    
void
RdmaQueue::ProcessOutgoing(PendingRequest &req)
{
    struct ibv_wc wcs[RECV_BUFFER_NUM];
    int num;
    // check send compleion queue first
    assert(fcntl(rdma_id->send_cq_channel->fd, F_GETFL) & O_NONBLOCK);
    while ((num = ibv_poll_cq(rdma_id->send_cq, RECV_BUFFER_NUM, wcs)) > 0) {
        // process messages
        for (int i = 0; i < num; i++) {
            struct ibv_wc wc = wcs[i];
            assert(wc.opcode == IBV_WC_SEND);
            PendingRequest *req = (PendingRequest *)wc.wr_id;
            // unpin completed sends
            req->isDone = true;
            for (int i = 0; i < req->sga.num_bufs; i++) {
                unpin(req->sga.bufs[i].buf);
            }
            if (wc.status != IBV_WC_SUCCESS) {
                req->res = wc.status;
            }
        }
    }    

    struct sgarray &sga = req.sga;
    struct ibv_sge vsga[2 * sga.num_bufs + 1];
    
    printf("ProcessOutgoing qd:%d num_bufs:%d\n", qd, sga.num_bufs);

    uint64_t lens[sga.num_bufs];
    size_t dataSize = 0;
    size_t totalLen = 0;
    uint32_t header_lkey = rdma_get_mr(&req.header)->lkey;

    // calculate size and fill in iov
    for (int i = 0; i < sga.num_bufs; i++) {
        lens[i] = sga.bufs[i].len;
        // convert address to uint64_t
        vsga[2*i+1].addr = (uint64_t)&lens[i];
        vsga[2*i+1].length = sizeof(uint64_t);
        vsga[2*i+1].lkey = header_lkey;
        
        vsga[2*i+2].addr = (uint64_t)sga.bufs[i].buf;
        vsga[2*i+2].length = sga.bufs[i].len;
        vsga[2*i+2].lkey = rdma_get_mr(sga.bufs[i].buf)->lkey;
        
        // add up actual data size
        dataSize += (uint64_t)sga.bufs[i].len;
        
        // add up expected packet size minus header
        totalLen += (uint64_t)sga.bufs[i].len;
        totalLen += sizeof(uint64_t);
        pin((void *)sga.bufs[i].buf);
    }

    // fill in header
    req.header[0] = MAGIC;
    req.header[1] = totalLen;
    req.header[2] = sga.num_bufs;

    // set up header at beginning of packet
    vsga[0].addr = (uint64_t)&req.header;
    vsga[0].length = sizeof(req.header);
    vsga[0].lkey = header_lkey;
    totalLen += sizeof(req.header);

    // set up RDMA junk
    struct ibv_send_wr wr, *bad_wr = NULL;
    memset(&wr, 0, sizeof(wr));
    wr.wr_id = (uint64_t)&req;
    wr.sg_list = vsga;
    wr.next = NULL;
    wr.num_sge = 2 * sga.num_bufs + 1;
    if (totalLen < 4096) {
        wr.send_flags = IBV_SEND_INLINE;
    }
      
    int res = ibv_post_send(rdma_id->qp,
                            &wr,
                            &bad_wr);
   
    // if error
    if (res != 0) {
        for (int i = 0; i < sga.num_bufs; i++) {
            unpin(sga.bufs[i].buf);
        }
        if (errno == EAGAIN || errno == EWOULDBLOCK) {
            return;
        } else {
            fprintf(stderr, "Could not post rdma send: %s\n", strerror(errno));
            req.isDone = true;
            req.res = -errno;
            return;
        }
    }

    // otherwise, enqueued for send but not complete
    req.res = dataSize;
    req.isEnqueued = true;
    // assume inline requests are done
    if (totalLen < 4096)
        req.isDone = true;
}
    
void
RdmaQueue::ProcessQ(size_t maxRequests)
{
    size_t done = 0;
<<<<<<< HEAD

    // Do some RDMA work first
    
    //assert(fcntl(rdma_id->recv_cq_channel->fd, F_GETFL) & O_NONBLOCK);
    //assert(fcntl(rdma_id->send_cq_channel->fd, F_GETFL) & O_NONBLOCK);
    //int numEvents = 0;

    
    // while (ibv_get_cq_event(rdma_id->recv_cq_channel, &cq, (void**)&context) == 0) {
    //     numEvents++;
    // }
    // ibv_ack_cq_events(rdma_id->send_cq, numEvents);

    // check receive completion queue
    struct ibv_wc wcs[RECV_BUFFER_NUM];
    int num;
    while ((num = ibv_poll_cq(rdma_id->recv_cq, RECV_BUFFER_NUM, wcs)) > 0) {
        // process messages
        for (int i = 0; i < num; i++) {
            struct ibv_wc wc = wcs[i];
            if (wc.status == IBV_WC_SUCCESS) {
                assert(wc.opcode == IBV_WC_RECV);
                pendingRecv.push_back((void *)wc.wr_id);
                PostReceive();
            }
        }
    }

    // check send compleion queue
    while ((num = ibv_poll_cq(rdma_id->send_cq, RECV_BUFFER_NUM, wcs)) > 0) {
        // process messages
        for (int i = 0; i < num; i++) {
            struct ibv_wc wc = wcs[i];
            assert(wc.opcode == IBV_WC_SEND);
            PendingRequest *req = (PendingRequest *)wc.wr_id;
            // unpin completed sends
            req->isDone = true;
            for (int i = 0; i < req->sga.num_bufs; i++) {
                unpin(req->sga.bufs[i].buf);
            }
            if (wc.status != IBV_WC_SUCCESS) {
                req->res = wc.status;
            }
        }
    }    

    // now fulfill some queue requests
=======
>>>>>>> 09189d20
    while (!workQ.empty() && done < maxRequests) {
        qtoken qt = workQ.front();
        auto it = pending.find(qt);
        done++;
        assert(it != pending.end());
        
        PendingRequest &req = it->second; 
        if (IS_PUSH(qt)) {
            ProcessOutgoing(req);
        } else {
            ProcessIncoming(req);
        }

        if (req.isDone || req.isEnqueued) {
            workQ.pop_front();
        }            
    }
    //printf("Processed %lu requests", done);
}
    
ssize_t
RdmaQueue::Enqueue(qtoken qt, struct sgarray &sga)
{

    PendingRequest req(sga);
    
    if (IS_PUSH(qt)) {
	ProcessOutgoing(req);
	if (req.isDone) {
	    return req.res;
	}
    }
    
    assert(pending.find(qt) == pending.end());
    pending.insert(std::make_pair(qt, req));
    workQ.push_back(qt);

    // let's try processing here because we know our sockets are
    // non-blocking
    if (workQ.front() == qt) {
        ProcessQ(1);
    }

    PendingRequest &req2 = pending.find(qt)->second;
    
    if (req2.isDone) {
        int ret = req2.res;
        sga.copy(req2.sga);
        pending.erase(qt);
        assert(sga.num_bufs > 0);
        return ret;
    } else {
        //printf("Enqueue() req.is Done = false will return 0\n");
        return 0;
    }
}

ssize_t
RdmaQueue::push(qtoken qt, struct sgarray &sga)
{
    return Enqueue(qt, sga);
}
    
ssize_t
RdmaQueue::pop(qtoken qt, struct sgarray &sga)
{
    ssize_t newqt = Enqueue(qt, sga);
    return newqt;
}

ssize_t
RdmaQueue::peek(struct sgarray &sga)
{
    PendingRequest req(sga);
    
    ProcessIncoming(req);

    if (req.isDone or req.isEnqueued){
        return req.res;
    } else {
        return 0;
    }
}
    
ssize_t
RdmaQueue::wait(qtoken qt, struct sgarray &sga)
{
    ssize_t ret;
    auto it = pending.find(qt);
    assert(it != pending.end());
    PendingRequest &req = it->second;
    
    while(!req.isDone) {
        ProcessQ(1);
    }
    sga = req.sga;
    ret = req.res;
    pending.erase(it);
    return ret;
}

ssize_t
RdmaQueue::poll(qtoken qt, struct sgarray &sga)
{
    auto it = pending.find(qt);
    assert(it != pending.end());
    PendingRequest &req = it->second;

    if (!req.isDone) {
        ProcessQ(1);
    }
    
    if (req.isDone){
        int ret = req.res;
        pending.erase(it);
        return ret;
    } else {
        return 0;
    }
}

void
RdmaQueue::setRdmaCM(struct rdma_cm_id *cm)
{
    rdma_id = cm;
}

struct rdma_cm_id*
RdmaQueue::getRdmaCM()
{
    return rdma_id;
}

struct rdma_cm_id*
RdmaQueue::getNextAccept() {
    assert(listening);
    struct rdma_cm_id* ret = NULL;

    if (accepts.empty()) {
        struct rdma_cm_event *event;
        if (rdma_get_cm_event(rdma_id->channel, &event) == 0) {
            switch(event->event) {
            case RDMA_CM_EVENT_CONNECT_REQUEST:
                ret = event->id;
                break;
            case RDMA_CM_EVENT_DISCONNECTED:
                exit(-1);
            default:
                break;
            }
            rdma_ack_cm_event(event);
        }
    } else {
        ret = accepts.front();
        accepts.pop_front();
    }
    return ret;
}
} // namespace RDMA    
} // namespace Zeus<|MERGE_RESOLUTION|>--- conflicted
+++ resolved
@@ -450,56 +450,6 @@
 RdmaQueue::ProcessQ(size_t maxRequests)
 {
     size_t done = 0;
-<<<<<<< HEAD
-
-    // Do some RDMA work first
-    
-    //assert(fcntl(rdma_id->recv_cq_channel->fd, F_GETFL) & O_NONBLOCK);
-    //assert(fcntl(rdma_id->send_cq_channel->fd, F_GETFL) & O_NONBLOCK);
-    //int numEvents = 0;
-
-    
-    // while (ibv_get_cq_event(rdma_id->recv_cq_channel, &cq, (void**)&context) == 0) {
-    //     numEvents++;
-    // }
-    // ibv_ack_cq_events(rdma_id->send_cq, numEvents);
-
-    // check receive completion queue
-    struct ibv_wc wcs[RECV_BUFFER_NUM];
-    int num;
-    while ((num = ibv_poll_cq(rdma_id->recv_cq, RECV_BUFFER_NUM, wcs)) > 0) {
-        // process messages
-        for (int i = 0; i < num; i++) {
-            struct ibv_wc wc = wcs[i];
-            if (wc.status == IBV_WC_SUCCESS) {
-                assert(wc.opcode == IBV_WC_RECV);
-                pendingRecv.push_back((void *)wc.wr_id);
-                PostReceive();
-            }
-        }
-    }
-
-    // check send compleion queue
-    while ((num = ibv_poll_cq(rdma_id->send_cq, RECV_BUFFER_NUM, wcs)) > 0) {
-        // process messages
-        for (int i = 0; i < num; i++) {
-            struct ibv_wc wc = wcs[i];
-            assert(wc.opcode == IBV_WC_SEND);
-            PendingRequest *req = (PendingRequest *)wc.wr_id;
-            // unpin completed sends
-            req->isDone = true;
-            for (int i = 0; i < req->sga.num_bufs; i++) {
-                unpin(req->sga.bufs[i].buf);
-            }
-            if (wc.status != IBV_WC_SUCCESS) {
-                req->res = wc.status;
-            }
-        }
-    }    
-
-    // now fulfill some queue requests
-=======
->>>>>>> 09189d20
     while (!workQ.empty() && done < maxRequests) {
         qtoken qt = workQ.front();
         auto it = pending.find(qt);
